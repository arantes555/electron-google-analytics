--- conflicted
+++ resolved
@@ -29,12 +29,7 @@
     "mocha": "^3.2.0"
   },
   "dependencies": {
-<<<<<<< HEAD
-    "request": "^2.79.0",
-=======
-    "lodash": "^4.17.4",
     "request": "^2.81.0",
->>>>>>> b60f8986
     "uuid": "^3.0.1"
   }
 }