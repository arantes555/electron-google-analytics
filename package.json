--- conflicted
+++ resolved
@@ -21,15 +21,14 @@
     "url": "git@github.com:vacu/electron-google-analytics.git"
   },
   "devDependencies": {
-<<<<<<< HEAD
-    "babel-cli": "^6.22.2",
-    "babel-core": "^6.22.1",
+    "babel-cli": "^6.24.0",
+    "babel-core": "^6.24.0",
     "babel-plugin-transform-builtin-extend": "^1.1.2",
-    "babel-preset-env": "^1.1.8",
-    "babel-preset-es2015": "^6.22.0",
-    "babel-register": "^6.22.0",
+    "babel-preset-env": "^1.2.1",
+    "babel-preset-es2015": "^6.24.0",
+    "babel-register": "^6.24.0",
     "chai": "^3.5.0",
-    "cross-env": "^3.1.4",
+    "cross-env": "^3.2.3",
     "dirty-chai": "^1.2.2",
     "electron": "^1.6.2",
     "electron-mocha": "^3.3.0",
@@ -38,19 +37,7 @@
   },
   "dependencies": {
     "electron-fetch": "^1.0.0-aplha4",
-=======
-    "babel-cli": "^6.24.0",
-    "babel-core": "^6.24.0",
-    "babel-preset-env": "^1.2.1",
-    "babel-preset-es2015": "^6.24.0",
-    "babel-register": "^6.24.0",
-    "chai": "^3.5.0",
-    "cross-env": "^3.2.3",
-    "mocha": "^3.2.0"
-  },
-  "dependencies": {
     "request": "^2.81.0",
->>>>>>> b5e38843
     "uuid": "^3.0.1"
   }
 }