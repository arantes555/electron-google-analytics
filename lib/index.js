'use strict';

Object.defineProperty(exports, "__esModule", {
  value: true
});
exports.AnalyticsError = undefined;

var _createClass = function () { function defineProperties(target, props) { for (var i = 0; i < props.length; i++) { var descriptor = props[i]; descriptor.enumerable = descriptor.enumerable || false; descriptor.configurable = true; if ("value" in descriptor) descriptor.writable = true; Object.defineProperty(target, descriptor.key, descriptor); } } return function (Constructor, protoProps, staticProps) { if (protoProps) defineProperties(Constructor.prototype, protoProps); if (staticProps) defineProperties(Constructor, staticProps); return Constructor; }; }();

var _v = require('uuid/v4');

var _v2 = _interopRequireDefault(_v);

var _electronFetch = require('electron-fetch');

var _electronFetch2 = _interopRequireDefault(_electronFetch);

function _interopRequireDefault(obj) { return obj && obj.__esModule ? obj : { default: obj }; }

function _classCallCheck(instance, Constructor) { if (!(instance instanceof Constructor)) { throw new TypeError("Cannot call a class as a function"); } }

function _possibleConstructorReturn(self, call) { if (!self) { throw new ReferenceError("this hasn't been initialised - super() hasn't been called"); } return call && (typeof call === "object" || typeof call === "function") ? call : self; }

function _inherits(subClass, superClass) { if (typeof superClass !== "function" && superClass !== null) { throw new TypeError("Super expression must either be null or a function, not " + typeof superClass); } subClass.prototype = Object.create(superClass && superClass.prototype, { constructor: { value: subClass, enumerable: false, writable: true, configurable: true } }); if (superClass) Object.setPrototypeOf ? Object.setPrototypeOf(subClass, superClass) : subClass.__proto__ = superClass; }

function _extendableBuiltin(cls) {
  function ExtendableBuiltin() {
    var instance = Reflect.construct(cls, Array.from(arguments));
    Object.setPrototypeOf(instance, Object.getPrototypeOf(this));
    return instance;
  }

  ExtendableBuiltin.prototype = Object.create(cls.prototype, {
    constructor: {
      value: cls,
      enumerable: false,
      writable: true,
      configurable: true
    }
  });

  if (Object.setPrototypeOf) {
    Object.setPrototypeOf(ExtendableBuiltin, cls);
  } else {
    ExtendableBuiltin.__proto__ = cls;
  }

  return ExtendableBuiltin;
}

var AnalyticsError = exports.AnalyticsError = function (_extendableBuiltin2) {
  _inherits(AnalyticsError, _extendableBuiltin2);

  function AnalyticsError(text, data) {
    _classCallCheck(this, AnalyticsError);

    var _this = _possibleConstructorReturn(this, (AnalyticsError.__proto__ || Object.getPrototypeOf(AnalyticsError)).call(this, text));

    _this.data = data;
    return _this;
  }

  return AnalyticsError;
}(_extendableBuiltin(Error));

var Analytics = function () {
  /**
   * Class constructor
   *
   * @param {string} trackingID Google-provided tracking ID
   * @param {string} [clientID] Unique UUIDv4 for this client
   * @param {string} [userAgent] User Agent
   * @param {string} [appName] App name
   * @param {string} [appVersion] App version
   * @param {string} [appID] App Id
   * @param {string} [appInstallerID] App Installer Id
   * @param {boolean} [debug] Should use debug URL
   * @param {number} [version] Protocol Version
   */
  function Analytics(trackingID) {
    var _ref = arguments.length > 1 && arguments[1] !== undefined ? arguments[1] : {},
        clientID = _ref.clientID,
        _ref$userAgent = _ref.userAgent,
        userAgent = _ref$userAgent === undefined ? '' : _ref$userAgent,
        appName = _ref.appName,
        appVersion = _ref.appVersion,
        appID = _ref.appID,
        appInstallerID = _ref.appInstallerID,
        _ref$debug = _ref.debug,
        debug = _ref$debug === undefined ? false : _ref$debug,
        _ref$version = _ref.version,
        version = _ref$version === undefined ? 1 : _ref$version;

    _classCallCheck(this, Analytics);

    // Debug
    this.debug = debug;

    // User-agent & app-related stuff
    this.userAgent = userAgent;
    this.appName = appName;
    this.appVersion = appVersion;
    this.appID = appID;
    this.appInstallerID = appInstallerID;

    // Links
    this.baseURL = 'https://www.google-analytics.com';
    this.debugURL = '/debug';
    this.collectURL = '/collect';

    // Google generated ID & client ID
    this.trackingID = trackingID;
    this.clientID = clientID || (0, _v2.default)();
    // Google API version
    this.version = version;
  }

  /**
   * Send a "pageview" request
   *
   * @param {string} url Url of the page
   * @param {string} title Title of the page
   * @param {string} hostname Document hostname
   *
   * @return {Promise}
   */


  _createClass(Analytics, [{
    key: 'pageview',
    value: function pageview(hostname, url, title) {
      var params = { dh: hostname, dp: url, dt: title };
      return this.send('pageview', params);
    }

    /**
     * Send a "event" request
     *
     * @param {string} evCategory Event category
     * @param {string} evAction Event action
     * @param {string} evLabel Event label
     * @param {string} evValue Event description
     *
     * @return {Promise}
     */

  }, {
    key: 'event',
    value: function event(evCategory, evAction) {
      var _ref2 = arguments.length > 2 && arguments[2] !== undefined ? arguments[2] : {},
          evLabel = _ref2.evLabel,
          evValue = _ref2.evValue;

      var params = { ec: evCategory, ea: evAction };

      if (evLabel) params.el = evLabel;
      if (evValue) params.ev = evValue;

      return this.send('event', params);
    }

    /**
     * Send a "screenview" request
     *
     * @param {string} screenName Screen name / Content description
     *
     * @return {Promise}
     */

  }, {
    key: 'screen',
    value: function screen(screenName) {
      var params = { cd: screenName };

      return this.send('screenview', params);
    }

    /**
     * Send a "transaction" request
     *
     * @param {string|number} trnID Transaction ID
     * @param {string} trnAffil Transaction affiliation
     * @param {string} trnRev Transaction Revenue
     * @param {number} trnShip Transaction shipping
     * @param {number} trnTax Transaction tax
     * @param {string} currCode Currency code
     *
     * @return {Promise}
     */

  }, {
    key: 'transaction',
    value: function transaction(trnID) {
      var _ref3 = arguments.length > 1 && arguments[1] !== undefined ? arguments[1] : {},
          trnAffil = _ref3.trnAffil,
          trnRev = _ref3.trnRev,
          trnShip = _ref3.trnShip,
          trnTax = _ref3.trnTax,
          currCode = _ref3.currCode;

      var params = { ti: trnID };

      if (trnAffil) params['ta'] = trnAffil;
      if (trnRev) params['tr'] = trnRev;
      if (trnShip) params['ts'] = trnShip;
      if (trnTax) params['tt'] = trnTax;
      if (currCode) params['cu'] = currCode;

      return this.send('transaction', params);
    }

    /**
     * Send a "social" request
     *
     * @param {string} socialAction Social Action
     * @param {string} socialNetwork Social Network
     * @param {string} socialTarget Social Target
     *
     * @return {Promise}
     */

  }, {
    key: 'social',
    value: function social(socialAction, socialNetwork, socialTarget) {
      var params = {
        sa: socialAction,
        sn: socialNetwork,
        st: socialTarget
      };

      return this.send('social', params);
    }

    /**
     * Send a "exception" request
     *
     * @param {string} exDesc Exception description
     * @param {number} exFatal Exception is fatal?
     *
     * @return {Promise}
     */

  }, {
    key: 'exception',
    value: function exception(exDesc, exFatal) {
      var params = { exd: exDesc, exf: exFatal };

      return this.send('exception', params);
    }

    /**
     * Send a "refund" request
     *
<<<<<<< HEAD
     * @param {string} transactionID Transaction ID
     * @param {string} evCategory Event category
     * @param {string} evAction Event action
     * @param {number} nonInteraction Non-interaction parameter
=======
     * @param {string} trnID          Transaction ID
     * @param {string} evCategory     Event category
     * @param {string} evAction       Event action
     * @param {Number} nonInteraction Non-interaction parameter
     * @param {string} clientID       uuidV4
>>>>>>> b5e38843
     *
     * @returns {Promise}
     */

  }, {
    key: 'refund',
    value: function refund(trnID) {
      var evCategory = arguments.length > 1 && arguments[1] !== undefined ? arguments[1] : 'Ecommerce';
      var evAction = arguments.length > 2 && arguments[2] !== undefined ? arguments[2] : 'Refund';
      var nonInteraction = arguments.length > 3 && arguments[3] !== undefined ? arguments[3] : 1;

      var params = {
        ec: evCategory,
        ea: evAction,
        ni: nonInteraction,
        ti: trnID,
        pa: 'refund'
      };

      return this.send('event', params);
    }

    /**
     * Send a "item" request
     * @param  {string} trnID         Transaction ID
     * @param  {string} itemName      Item name
     * @param  {Number} itemPrice     Item price
     * @param  {string} itemQty       Item quantity
     * @param  {string} itemSku       Item SKU
     * @param  {string} itemVariation Item variation / category
     * @param  {string} currCode      Currency code
     * @param  {string} clientID      uuidV4
     * @return {Promise}
     */

  }, {
    key: 'item',
    value: function item(trnID, itemName) {
      var _ref4 = arguments.length > 2 && arguments[2] !== undefined ? arguments[2] : {},
          itemPrice = _ref4.itemPrice,
          itemQty = _ref4.itemQty,
          itemSku = _ref4.itemSku,
          itemVariation = _ref4.itemVariation,
          currCode = _ref4.currCode;

      var clientID = arguments[3];

      var params = {
        ti: trnID,
        in: itemName
      };

      if (itemPrice) params['ip'] = itemPrice;
      if (itemQty) params['iq'] = itemQty;
      if (itemSku) params['ic'] = itemSku;
      if (itemVariation) params['iv'] = itemVariation;
      if (currCode) params['cu'] = currCode;

      return this.send('item', params, clientID);
    }

    /**
     * Send a "timing tracking" request
     * @param  {string} timingCtg     Timing category
     * @param  {string} timingVar     Timing variable
     * @param  {Number} timingTime    Timing time
     * @param  {string} timingLbl     Timing label
     * @param  {Number} dns           DNS load time
     * @param  {Number} pageDownTime  Page download time
     * @param  {Number} redirTime     Redirect time
     * @param  {Number} tcpConnTime   TCP connect time
     * @param  {Number} serverResTime Server response time
     * @param  {string} clientID      uuidV4
     * @return {Promise}
     */

  }, {
    key: 'timingTrk',
    value: function timingTrk(timingCtg, timingVar, timingTime) {
      var _ref5 = arguments.length > 3 && arguments[3] !== undefined ? arguments[3] : {},
          timingLbl = _ref5.timingLbl,
          dns = _ref5.dns,
          pageDownTime = _ref5.pageDownTime,
          redirTime = _ref5.redirTime,
          tcpConnTime = _ref5.tcpConnTime,
          serverResTime = _ref5.serverResTime;

      var clientID = arguments[4];

      var params = {
        utc: timingCtg,
        utv: timingVar,
        utt: timingTime
      };

      if (timingLbl) params['url'] = timingLbl;
      if (dns) params['dns'] = dns;
      if (pageDownTime) params['pdt'] = pageDownTime;
      if (redirTime) params['rrt'] = redirTime;
      if (tcpConnTime) params['tcp'] = tcpConnTime;
      if (serverResTime) params['srt'] = serverResTime;

      return this.send('timing', params, clientID);
    }

    /**
     * Send a request to google-analytics
     *
     * @param {string} hitType Hit type
     * @param {Object} params Options
     *
     * @return {Promise}
     */

  }, {
    key: 'send',
    value: function send(hitType, params) {
      var _this2 = this;

      var formObj = {
        v: this.version,
        tid: this.trackingID,
        cid: this.clientID,
        t: hitType
      };
      if (this.appName) formObj.an = this.appName;
      if (this.appVersion) formObj.av = this.appVersion;
      if (this.appID) formObj.aid = this.appID;
      if (this.appInstallerID) formObj.aiid = this.appInstallerID;
      if (params) Object.assign(formObj, params);

      var url = '' + this.baseURL + this.collectURL;
      if (this.debug) {
        url = '' + this.baseURL + this.debugURL + this.collectURL;
      }

      var reqObj = {
        url: url,
        method: 'POST',
        body: Object.keys(formObj).map(function (key) {
          return encodeURI(key) + '=' + encodeURI(formObj[key]);
        }).join('&')
      };
      if (this.userAgent !== '') {
        reqObj.headers = { 'User-Agent': this.userAgent };
      }

      return (0, _electronFetch2.default)(url, reqObj).then(function (res) {
        if (res.headers.get('content-type') !== 'image/gif') {
          return res.json().catch(function () {
            return res.text().then(function (text) {
              throw new AnalyticsError('Analytics server responded with an error: ' + text);
            });
          }).then(function (bodyJson) {
            if (res.ok) {
              if (_this2.debug) {
                if (bodyJson.hitParsingResult[0].valid) {
                  return { clientID: formObj.cid };
                }
                // Debug mode is true, so print out the error
                console.log(JSON.stringify(bodyJson, null, 2));
                throw new AnalyticsError('Analytics server responded with an error', bodyJson);
              }
              return { clientID: formObj.cid };
            } else {
              throw new AnalyticsError('Analytics server responded with an error', bodyJson);
            }
          });
        } else {
          return res.text().then(function (text) {
            throw new AnalyticsError('Analytics server responded with an error: ' + text);
          });
        }
      });
    }
  }]);

  return Analytics;
}();

exports.default = Analytics;<|MERGE_RESOLUTION|>--- conflicted
+++ resolved
@@ -251,25 +251,17 @@
     /**
      * Send a "refund" request
      *
-<<<<<<< HEAD
      * @param {string} transactionID Transaction ID
      * @param {string} evCategory Event category
      * @param {string} evAction Event action
      * @param {number} nonInteraction Non-interaction parameter
-=======
-     * @param {string} trnID          Transaction ID
-     * @param {string} evCategory     Event category
-     * @param {string} evAction       Event action
-     * @param {Number} nonInteraction Non-interaction parameter
-     * @param {string} clientID       uuidV4
->>>>>>> b5e38843
      *
      * @returns {Promise}
      */
 
   }, {
     key: 'refund',
-    value: function refund(trnID) {
+    value: function refund(transactionID) {
       var evCategory = arguments.length > 1 && arguments[1] !== undefined ? arguments[1] : 'Ecommerce';
       var evAction = arguments.length > 2 && arguments[2] !== undefined ? arguments[2] : 'Refund';
       var nonInteraction = arguments.length > 3 && arguments[3] !== undefined ? arguments[3] : 1;
@@ -278,7 +270,7 @@
         ec: evCategory,
         ea: evAction,
         ni: nonInteraction,
-        ti: trnID,
+        ti: transactionID,
         pa: 'refund'
       };
 
@@ -287,20 +279,19 @@
 
     /**
      * Send a "item" request
-     * @param  {string} trnID         Transaction ID
-     * @param  {string} itemName      Item name
-     * @param  {Number} itemPrice     Item price
-     * @param  {string} itemQty       Item quantity
-     * @param  {string} itemSku       Item SKU
-     * @param  {string} itemVariation Item variation / category
-     * @param  {string} currCode      Currency code
-     * @param  {string} clientID      uuidV4
+     * @param {string} transactionID Transaction ID
+     * @param {string} itemName Item name
+     * @param {number} itemPrice Item price
+     * @param {string} itemQty Item quantity
+     * @param {string} itemSku Item SKU
+     * @param {string} itemVariation Item variation / category
+     * @param {string} currCode Currency code
      * @return {Promise}
      */
 
   }, {
     key: 'item',
-    value: function item(trnID, itemName) {
+    value: function item(transactionID, itemName) {
       var _ref4 = arguments.length > 2 && arguments[2] !== undefined ? arguments[2] : {},
           itemPrice = _ref4.itemPrice,
           itemQty = _ref4.itemQty,
@@ -308,10 +299,8 @@
           itemVariation = _ref4.itemVariation,
           currCode = _ref4.currCode;
 
-      var clientID = arguments[3];
-
       var params = {
-        ti: trnID,
+        ti: transactionID,
         in: itemName
       };
 
@@ -321,21 +310,20 @@
       if (itemVariation) params['iv'] = itemVariation;
       if (currCode) params['cu'] = currCode;
 
-      return this.send('item', params, clientID);
+      return this.send('item', params);
     }
 
     /**
      * Send a "timing tracking" request
-     * @param  {string} timingCtg     Timing category
-     * @param  {string} timingVar     Timing variable
-     * @param  {Number} timingTime    Timing time
-     * @param  {string} timingLbl     Timing label
-     * @param  {Number} dns           DNS load time
-     * @param  {Number} pageDownTime  Page download time
-     * @param  {Number} redirTime     Redirect time
-     * @param  {Number} tcpConnTime   TCP connect time
-     * @param  {Number} serverResTime Server response time
-     * @param  {string} clientID      uuidV4
+     * @param {string} timingCtg Timing category
+     * @param {string} timingVar Timing variable
+     * @param {number} timingTime Timing time
+     * @param {string} [timingLbl] Timing label
+     * @param {number} [dns] DNS load time
+     * @param {number} [pageDownTime] Page download time
+     * @param {number} [redirTime] Redirect time
+     * @param {number} [tcpConnTime] TCP connect time
+     * @param {number} [serverResTime] Server response time
      * @return {Promise}
      */
 
@@ -350,8 +338,6 @@
           tcpConnTime = _ref5.tcpConnTime,
           serverResTime = _ref5.serverResTime;
 
-      var clientID = arguments[4];
-
       var params = {
         utc: timingCtg,
         utv: timingVar,
@@ -365,7 +351,7 @@
       if (tcpConnTime) params['tcp'] = tcpConnTime;
       if (serverResTime) params['srt'] = serverResTime;
 
-      return this.send('timing', params, clientID);
+      return this.send('timing', params);
     }
 
     /**
