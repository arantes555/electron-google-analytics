'use strict'
/* global describe, it */

import chai, { expect, assert } from 'chai'
import dirtyChai from 'dirty-chai'
import Analytics, { AnalyticsError } from '../src/index'

chai.use(dirtyChai)

const trackingID = process.env.TRACKING_ID || ''

describe('Analytics', function () {
  if (trackingID) {
    it('should send a pageview request', function () {
      const analytics = new Analytics(trackingID, { debug: true })
      return analytics.pageview('http://example.com', '/test', 'Test')
<<<<<<< HEAD
        .then((response) => {
          return expect(response).to.have.property('clientID')
        })
    })

    it('should send a event request', function () {
      const analytics = new Analytics(trackingID, { debug: true })
      return analytics.event('category', 'view')
        .then((response) => {
          return expect(response).to.have.property('clientID')
        })
    })

    it('should send a screenview request', function () {
      const analytics = new Analytics(trackingID, { debug: true, appName: 'test' })
      return analytics.screen('Test')
        .then((response) => {
          return expect(response).to.have.property('clientID')
        })
    })

    it('should send a transaction request', function () {
      const analytics = new Analytics(trackingID, { debug: true })
      return analytics.transaction(123)
        .then((response) => {
          return expect(response).to.have.property('clientID')
        })
    })

    it('should send a social request', function () {
      const analytics = new Analytics(trackingID, { debug: true })
      return analytics.social('like', 'facebook', 'home')
        .then((response) => {
          return expect(response).to.have.property('clientID')
        })
    })

    it('should send a exception request', function () {
      const analytics = new Analytics(trackingID, { debug: true })
      return analytics.exception('IOException', 1)
        .then((response) => {
          return expect(response).to.have.property('clientID')
        })
    })

    it('should send a refund request', function () {
      const analytics = new Analytics(trackingID, { debug: true })
      return analytics.refund('T123')
        .then((response) => {
          return expect(response).to.have.property('clientID')
        })
    })

    it('should send a custom request', function () {
      const analytics = new Analytics(trackingID, { debug: true })
      return analytics.send('social', { sa: 'social', sn: 'facebook', st: 'home' })
        .then((response) => {
          return expect(response).to.have.property('clientID')
        })
    })

    it('should send a request customizing userAgent, appName, appID and appVersion', function () {
      const analytics = new Analytics(trackingID, {
        debug: true,
        userAgent: 'test',
        appName: 'testApp',
        appID: 'com.example.test',
        appVersion: '1.0'
      })
=======
      .then((response) => {
        return expect(response).to.have.property('clientID');
      }).catch((err) => {
        return expect(err).to.be.empty;
      });
    });

    it('should send a event request', function() {
      const analytics = new Analytics(trackingID, { debug: true });

      return analytics.event('category', 'view').then((response) => {
        return expect(response).to.have.property('clientID');
      }).catch((err) => {
        return expect(err).to.be.empty;
      });
    });

    it('should send a screenview request', function() {
      const analytics = new Analytics(trackingID, { debug: true });

      return analytics.screen('test', '1.0.0', 'com.app.test', 'com.app.installer', 'Test')
      .then((response) => {
        return expect(response).to.have.property('clientID');
      }).catch((err) => {
        return expect(err).to.be.empty;
      });
    });

    it('should send a transaction request', function() {
      const analytics = new Analytics(trackingID, { debug: true });

      return analytics.transaction(123).then((response) => {
        return expect(response).to.have.property('clientID');
      }).catch((err) => {
        return expect(err).to.be.empty;
      });
    });

    it('should send a social request', function() {
      const analytics = new Analytics(trackingID, { debug: true });

      return analytics.social('like', 'facebook', 'home').then((response) => {
        return expect(response).to.have.property('clientID');
      }).catch((err) => {
        return expect(err).to.be.empty;
      });
    });

    it('should send a exception request', function() {
      const analytics = new Analytics(trackingID, { debug: true });

      return analytics.exception('IOException', 1).then((response) => {
        return expect(response).to.have.property('clientID');
      }).catch((err) => {
        return expect(err).to.be.empty;
      });
    });

    it('should send a refund request', function() {
      const analytics = new Analytics(trackingID, { debug: true });

      return analytics.refund('T123').then((response) => {
        return expect(response).to.have.property('clientID');
      }).catch((err) => {
        return expect(err).to.be.empty;
      });
    });

    it('should send a item request', function() {
      const analytics = new Analytics(trackingID, { debug: true });

      return analytics.item(123, 'Test item').then((response) => {
        return expect(response).to.have.property('clientID');
      }).catch((err) => {
        return expect(err).to.be.empty;
      });
    });

    it('should send a timing tracking request', function() {
      const analytics = new Analytics(trackingID, { debug: true });

      return analytics.timingTrk('Category', 'jsonLoader').then((response) => {
        return expect(response).to.have.property('clientID');
      }).catch((err) => {
        return expect(err).to.be.empty;
      });
    });

    it('should send a custom request', function() {
      const analytics = new Analytics(trackingID, { debug: true });

>>>>>>> b5e38843
      return analytics.send('social', { sa: 'social', sn: 'facebook', st: 'home' })
        .then((response) => {
          return expect(response).to.have.property('clientID')
        })
    })
  }

  it('should fail sending a pageview request', function () {
    const analytics = new Analytics('', { debug: true })
    return analytics.pageview('http://example.com', 'test', 'test')
<<<<<<< HEAD
      .then(() => assert(false))
      .catch((err) => {
        expect(err).to.be.instanceOf(AnalyticsError)
        expect(err.data).not.to.be.empty()
      })
  })

  it('should fail sending a event request', function () {
    const analytics = new Analytics('', { debug: true })
    return analytics.event('category', 'view')
      .then(() => assert(false))
      .catch((err) => {
        expect(err).to.be.instanceOf(AnalyticsError)
        expect(err.data).not.to.be.empty()
      })
  })
  it('should fail sending a screenview request', function () {
    const analytics = new Analytics('', { debug: true, appName: 'test' })
    return analytics.screen('Test')
      .then(() => assert(false))
      .catch((err) => {
        expect(err).to.be.instanceOf(AnalyticsError)
        expect(err.data).not.to.be.empty()
      })
  })

  it('should fail sending a transaction request', function () {
    const analytics = new Analytics('', { debug: true })
    return analytics.transaction(123)
      .then(() => assert(false))
      .catch((err) => {
        expect(err).to.be.instanceOf(AnalyticsError)
        expect(err.data).not.to.be.empty()
      })
  })

  it('should fail sending a social request', function () {
    const analytics = new Analytics('', { debug: true })
    return analytics.social('like', 'facebook', 'home')
      .then(() => assert(false))
      .catch((err) => {
        expect(err).to.be.instanceOf(AnalyticsError)
        expect(err.data).not.to.be.empty()
      })
  })

  it('should fail sending a exception request', function () {
    const analytics = new Analytics('', { debug: true })
    return analytics.exception('IOException', 1)
      .then(() => assert(false))
      .catch((err) => {
        expect(err).to.be.instanceOf(AnalyticsError)
        expect(err.data).not.to.be.empty()
      })
  })

  it('should fail sending a refund request', function () {
    const analytics = new Analytics('', { debug: true })
    return analytics.refund('T123')
      .then(() => assert(false))
      .catch((err) => {
        expect(err).to.be.instanceOf(AnalyticsError)
        expect(err.data).not.to.be.empty()
      })
  })

  it('should fail sending a custom request', function () {
    const analytics = new Analytics('', { debug: true })
=======
    .then((response) => {
      return expect(response).to.be.empty;
    }).catch((err) => {
      return expect(err).to.not.be.empty;
    });
  });

  it('should fail sending a event request', function() {
    const analytics = new Analytics('', { debug: true });

    return analytics.event('category', 'view').then((response) => {
      return expect(response).to.be.empty;
    }).catch((err) => {
      return expect(err).to.not.be.empty;
    });
  });

  it('should fail sending a screenview request', function() {
    const analytics = new Analytics('', { debug: true });

    return analytics.screen('test', '1.0.0', 'com.app.test', 'com.app.installer', 'Test')
    .then((response) => {
      return expect(response).to.be.empty;
    }).catch((err) => {
      return expect(err).to.not.be.empty;
    });
  });

  it('should fail sending a transaction request', function() {
    const analytics = new Analytics('', { debug: true });

    return analytics.transaction(123).then((response) => {
      return expect(response).to.be.empty;
    }).catch((err) => {
      return expect(err).to.not.be.empty;
    });
  });

  it('should fail sending a social request', function() {
    const analytics = new Analytics('', { debug: true });

    return analytics.social('like', 'facebook', 'home').then((response) => {
      return expect(response).to.be.empty;
    }).catch((err) => {
      return expect(err).to.not.be.empty;
    });
  });

  it('should fail sending a exception request', function() {
    const analytics = new Analytics('', { debug: true });

    return analytics.exception('IOException', 1).then((response) => {
      return expect(response).to.be.empty;
    }).catch((err) => {
      return expect(err).to.not.be.empty;
    });
  });

  it('should fail sending a refund request', function() {
    const analytics = new Analytics('', { debug: true });

    return analytics.refund('T123').then((response) => {
      return expect(response).to.be.empty;
    }).catch((err) => {
      return expect(err).to.not.be.empty;
    });
  });

  it('should fail sending a item request', function() {
    const analytics = new Analytics('', { debug: true });

    return analytics.item(123, 'Test item').then((response) => {
      return expect(response).to.be.empty;
    }).catch((err) => {
      return expect(err).to.not.be.empty;
    });
  });

  it('should fail sending a timing tracking request', function() {
    const analytics = new Analytics('', { debug: true });

    return analytics.timingTrk('Category', 'jsonLoader').then((response) => {
      return expect(response).to.be.empty;
    }).catch((err) => {
      return expect(err).to.not.be.empty;
    });
  });

  it('should fail sending a custom request', function() {
    const analytics = new Analytics('', { debug: true });

>>>>>>> b5e38843
    return analytics.send('social', { sa: 'social', sn: 'facebook', st: 'home' })
      .then(() => assert(false))
      .catch((err) => {
        expect(err).to.be.instanceOf(AnalyticsError)
        expect(err.data).not.to.be.empty()
      })
  })
})<|MERGE_RESOLUTION|>--- conflicted
+++ resolved
@@ -14,7 +14,6 @@
     it('should send a pageview request', function () {
       const analytics = new Analytics(trackingID, { debug: true })
       return analytics.pageview('http://example.com', '/test', 'Test')
-<<<<<<< HEAD
         .then((response) => {
           return expect(response).to.have.property('clientID')
         })
@@ -63,6 +62,22 @@
     it('should send a refund request', function () {
       const analytics = new Analytics(trackingID, { debug: true })
       return analytics.refund('T123')
+        .then((response) => {
+          return expect(response).to.have.property('clientID')
+        })
+    })
+
+    it('should send a item request', function () {
+      const analytics = new Analytics(trackingID, { debug: true })
+      return analytics.item('123', 'Test item')
+        .then((response) => {
+          return expect(response).to.have.property('clientID')
+        })
+    })
+
+    it('should send a timing tracking request', function () {
+      const analytics = new Analytics(trackingID, { debug: true })
+      return analytics.timingTrk('Category', 'jsonLoader', 123)
         .then((response) => {
           return expect(response).to.have.property('clientID')
         })
@@ -84,99 +99,6 @@
         appID: 'com.example.test',
         appVersion: '1.0'
       })
-=======
-      .then((response) => {
-        return expect(response).to.have.property('clientID');
-      }).catch((err) => {
-        return expect(err).to.be.empty;
-      });
-    });
-
-    it('should send a event request', function() {
-      const analytics = new Analytics(trackingID, { debug: true });
-
-      return analytics.event('category', 'view').then((response) => {
-        return expect(response).to.have.property('clientID');
-      }).catch((err) => {
-        return expect(err).to.be.empty;
-      });
-    });
-
-    it('should send a screenview request', function() {
-      const analytics = new Analytics(trackingID, { debug: true });
-
-      return analytics.screen('test', '1.0.0', 'com.app.test', 'com.app.installer', 'Test')
-      .then((response) => {
-        return expect(response).to.have.property('clientID');
-      }).catch((err) => {
-        return expect(err).to.be.empty;
-      });
-    });
-
-    it('should send a transaction request', function() {
-      const analytics = new Analytics(trackingID, { debug: true });
-
-      return analytics.transaction(123).then((response) => {
-        return expect(response).to.have.property('clientID');
-      }).catch((err) => {
-        return expect(err).to.be.empty;
-      });
-    });
-
-    it('should send a social request', function() {
-      const analytics = new Analytics(trackingID, { debug: true });
-
-      return analytics.social('like', 'facebook', 'home').then((response) => {
-        return expect(response).to.have.property('clientID');
-      }).catch((err) => {
-        return expect(err).to.be.empty;
-      });
-    });
-
-    it('should send a exception request', function() {
-      const analytics = new Analytics(trackingID, { debug: true });
-
-      return analytics.exception('IOException', 1).then((response) => {
-        return expect(response).to.have.property('clientID');
-      }).catch((err) => {
-        return expect(err).to.be.empty;
-      });
-    });
-
-    it('should send a refund request', function() {
-      const analytics = new Analytics(trackingID, { debug: true });
-
-      return analytics.refund('T123').then((response) => {
-        return expect(response).to.have.property('clientID');
-      }).catch((err) => {
-        return expect(err).to.be.empty;
-      });
-    });
-
-    it('should send a item request', function() {
-      const analytics = new Analytics(trackingID, { debug: true });
-
-      return analytics.item(123, 'Test item').then((response) => {
-        return expect(response).to.have.property('clientID');
-      }).catch((err) => {
-        return expect(err).to.be.empty;
-      });
-    });
-
-    it('should send a timing tracking request', function() {
-      const analytics = new Analytics(trackingID, { debug: true });
-
-      return analytics.timingTrk('Category', 'jsonLoader').then((response) => {
-        return expect(response).to.have.property('clientID');
-      }).catch((err) => {
-        return expect(err).to.be.empty;
-      });
-    });
-
-    it('should send a custom request', function() {
-      const analytics = new Analytics(trackingID, { debug: true });
-
->>>>>>> b5e38843
       return analytics.send('social', { sa: 'social', sn: 'facebook', st: 'home' })
         .then((response) => {
           return expect(response).to.have.property('clientID')
@@ -187,7 +109,6 @@
   it('should fail sending a pageview request', function () {
     const analytics = new Analytics('', { debug: true })
     return analytics.pageview('http://example.com', 'test', 'test')
-<<<<<<< HEAD
       .then(() => assert(false))
       .catch((err) => {
         expect(err).to.be.instanceOf(AnalyticsError)
@@ -254,101 +175,28 @@
       })
   })
 
+  it('should fail sending a item request', function () {
+    const analytics = new Analytics('', { debug: true })
+    return analytics.item('123', 'Test item')
+      .then(() => assert(false))
+      .catch((err) => {
+        expect(err).to.be.instanceOf(AnalyticsError)
+        expect(err).to.not.be.empty
+      })
+  })
+
+  it('should fail sending a timing tracking request', function () {
+    const analytics = new Analytics('', { debug: true })
+    return analytics.timingTrk('Category', 'jsonLoader', 123)
+      .then(() => assert(false))
+      .catch((err) => {
+        expect(err).to.be.instanceOf(AnalyticsError)
+        expect(err).to.not.be.empty
+      })
+  })
+
   it('should fail sending a custom request', function () {
     const analytics = new Analytics('', { debug: true })
-=======
-    .then((response) => {
-      return expect(response).to.be.empty;
-    }).catch((err) => {
-      return expect(err).to.not.be.empty;
-    });
-  });
-
-  it('should fail sending a event request', function() {
-    const analytics = new Analytics('', { debug: true });
-
-    return analytics.event('category', 'view').then((response) => {
-      return expect(response).to.be.empty;
-    }).catch((err) => {
-      return expect(err).to.not.be.empty;
-    });
-  });
-
-  it('should fail sending a screenview request', function() {
-    const analytics = new Analytics('', { debug: true });
-
-    return analytics.screen('test', '1.0.0', 'com.app.test', 'com.app.installer', 'Test')
-    .then((response) => {
-      return expect(response).to.be.empty;
-    }).catch((err) => {
-      return expect(err).to.not.be.empty;
-    });
-  });
-
-  it('should fail sending a transaction request', function() {
-    const analytics = new Analytics('', { debug: true });
-
-    return analytics.transaction(123).then((response) => {
-      return expect(response).to.be.empty;
-    }).catch((err) => {
-      return expect(err).to.not.be.empty;
-    });
-  });
-
-  it('should fail sending a social request', function() {
-    const analytics = new Analytics('', { debug: true });
-
-    return analytics.social('like', 'facebook', 'home').then((response) => {
-      return expect(response).to.be.empty;
-    }).catch((err) => {
-      return expect(err).to.not.be.empty;
-    });
-  });
-
-  it('should fail sending a exception request', function() {
-    const analytics = new Analytics('', { debug: true });
-
-    return analytics.exception('IOException', 1).then((response) => {
-      return expect(response).to.be.empty;
-    }).catch((err) => {
-      return expect(err).to.not.be.empty;
-    });
-  });
-
-  it('should fail sending a refund request', function() {
-    const analytics = new Analytics('', { debug: true });
-
-    return analytics.refund('T123').then((response) => {
-      return expect(response).to.be.empty;
-    }).catch((err) => {
-      return expect(err).to.not.be.empty;
-    });
-  });
-
-  it('should fail sending a item request', function() {
-    const analytics = new Analytics('', { debug: true });
-
-    return analytics.item(123, 'Test item').then((response) => {
-      return expect(response).to.be.empty;
-    }).catch((err) => {
-      return expect(err).to.not.be.empty;
-    });
-  });
-
-  it('should fail sending a timing tracking request', function() {
-    const analytics = new Analytics('', { debug: true });
-
-    return analytics.timingTrk('Category', 'jsonLoader').then((response) => {
-      return expect(response).to.be.empty;
-    }).catch((err) => {
-      return expect(err).to.not.be.empty;
-    });
-  });
-
-  it('should fail sending a custom request', function() {
-    const analytics = new Analytics('', { debug: true });
-
->>>>>>> b5e38843
     return analytics.send('social', { sa: 'social', sn: 'facebook', st: 'home' })
       .then(() => assert(false))
       .catch((err) => {
